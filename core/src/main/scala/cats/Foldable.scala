--- conflicted
+++ resolved
@@ -165,15 +165,6 @@
   /**
    * Right associative lazy fold on `F` using the folding function 'f'.
    */
-<<<<<<< HEAD
   def partialFold[A, B](fga: F[G[A]])(f: A => Fold[B]): Fold[B] =
     F.partialFold(fga)(ga => G.partialFold(ga)(f))
-=======
-  def foldLazy[A, B](fa: F[G[A]], b: Lazy[B])(f: A => Fold[B]): Lazy[B] =
-    F.foldLazy(fa, b) { ga =>
-      Fold.Continue { b =>
-        G.foldLazy(ga, Lazy.eager(b))(f).value
-      }
-    }
->>>>>>> a1a1019d
 }